--- conflicted
+++ resolved
@@ -168,12 +168,8 @@
                     row = sorted_rows[idx]
                     col = sorted_cols[idx]
 
-<<<<<<< HEAD
+                    shuffle_view = self.shuffle_embeddings(placeholder_embedding, num_vectors_for_token)
                     new_token_row = torch.cat([tokenized_text[row][:col], tokenized_text[row][col].repeat(num_vectors_for_token), tokenized_text[row][col + 1:]], axis=0)[:n]
-=======
-                    shuffle_view = self.shuffle_embeddings(placeholder_embedding, num_vectors_for_token)
-                    new_token_row = torch.cat([tokenized_text[row][:col], placeholder_token.repeat(num_vectors_for_token).to(device), tokenized_text[row][col + 1:]], axis=0)[:n]
->>>>>>> b1df9363
                     new_embed_row = torch.cat([embedded_text[row][:col], shuffle_view, embedded_text[row][col + 1:]], axis=0)[:n]
 
                     embedded_text[row]  = new_embed_row
